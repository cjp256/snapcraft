# -*- Mode:Python; indent-tabs-mode:nil; tab-width:4 -*-
#
# Copyright (C) 2015-2018 Canonical Ltd
#
# This program is free software: you can redistribute it and/or modify
# it under the terms of the GNU General Public License version 3 as
# published by the Free Software Foundation.
#
# This program is distributed in the hope that it will be useful,
# but WITHOUT ANY WARRANTY; without even the implied warranty of
# MERCHANTABILITY or FITNESS FOR A PARTICULAR PURPOSE.  See the
# GNU General Public License for more details.
#
# You should have received a copy of the GNU General Public License
# along with this program.  If not, see <http://www.gnu.org/licenses/>.

import os
import subprocess
import sys
import tempfile
from textwrap import dedent
from unittest import mock

import fixtures
from testtools.matchers import Contains, Equals, GreaterThan, Not

import snapcraft
from snapcraft.internal import common
from tests.fixture_setup.os_release import FakeOsRelease

from . import ProjectLoaderBaseTest


class EnvironmentTest(ProjectLoaderBaseTest):
    def setUp(self):
        super().setUp()

        self.snapcraft_yaml = dedent(
            """\
            name: test
            base: core18
            version: "1"
            summary: test
            description: test
            confinement: strict
            grade: stable

            parts:
              part1:
                plugin: nil
        """
        )

    def test_config_snap_environment(self):
        project_config = self.make_snapcraft_project(self.snapcraft_yaml)

        lib_paths = [
            os.path.join(self.prime_dir, "lib"),
            os.path.join(self.prime_dir, "usr", "lib"),
        ]
        for lib_path in lib_paths:
            os.makedirs(lib_path)

        environment = project_config.snap_env()
        self.assertThat(
            environment,
            Contains(
                'PATH="{0}/usr/sbin:{0}/usr/bin:{0}/sbin:{0}/bin${{PATH:+:$PATH}}"'.format(
                    self.prime_dir
                )
            ),
        )
        self.assertThat(
            environment,
            Contains(
                'LD_LIBRARY_PATH="${{LD_LIBRARY_PATH:+$LD_LIBRARY_PATH:}}'
                '{0}/lib:{0}/usr/lib"'.format(self.prime_dir)
            ),
        )

    def test_config_snap_environment_with_no_library_paths(self):
        project_config = self.make_snapcraft_project(self.snapcraft_yaml)

        environment = project_config.snap_env()
        self.assertTrue(
            'PATH="{0}/usr/sbin:{0}/usr/bin:{0}/sbin:{0}/bin${{PATH:+:$PATH}}"'.format(
                self.prime_dir
            )
            in environment,
            "Current PATH is {!r}".format(environment),
        )
        for e in environment:
            self.assertFalse(
                "LD_LIBRARY_PATH" in e, "Current environment is {!r}".format(e)
            )

    @mock.patch.object(
        snapcraft.internal.pluginhandler.PluginHandler, "get_primed_dependency_paths"
    )
    def test_config_snap_environment_with_dependencies(self, mock_get_dependencies):
        library_paths = {
            os.path.join(self.prime_dir, "lib1"),
            os.path.join(self.prime_dir, "lib2"),
        }
        mock_get_dependencies.return_value = library_paths
        project_config = self.make_snapcraft_project(self.snapcraft_yaml)

        for lib_path in library_paths:
            os.makedirs(lib_path)

        # Ensure that LD_LIBRARY_PATH is present and it contains the
        # extra dependency paths.
        self.assertThat(
            project_config.snap_env(),
            Contains(
                'LD_LIBRARY_PATH="{0}/lib1:{0}/lib2${{LD_LIBRARY_PATH:+:$LD_LIBRARY_PATH}}"'.format(
                    self.prime_dir
                )
            ),
        )

    @mock.patch.object(
        snapcraft.internal.pluginhandler.PluginHandler, "get_primed_dependency_paths"
    )
    def test_config_snap_environment_with_dependencies_but_no_paths(
        self, mock_get_dependencies
    ):
        library_paths = {
            os.path.join(self.prime_dir, "lib1"),
            os.path.join(self.prime_dir, "lib2"),
        }
        mock_get_dependencies.return_value = library_paths
        project_config = self.make_snapcraft_project(self.snapcraft_yaml)

        # Ensure that LD_LIBRARY_PATH is present, but is completey empty since
        # no library paths actually exist.
        for variable in project_config.snap_env():
            self.assertFalse(
                "LD_LIBRARY_PATH" in variable,
                "Expected no LD_LIBRARY_PATH (got {!r})".format(variable),
            )

    def test_config_runtime_environment_ld(self):
        # Place a few ld.so.conf files in supported locations. We expect the
        # contents of these to make it into the LD_LIBRARY_PATH.
        mesa_dir = os.path.join(self.prime_dir, "usr", "lib", "my_arch", "mesa")
        os.makedirs(mesa_dir)
        with open(os.path.join(mesa_dir, "ld.so.conf"), "w") as f:
            f.write("/mesa")

        mesa_egl_dir = os.path.join(self.prime_dir, "usr", "lib", "my_arch", "mesa-egl")
        os.makedirs(mesa_egl_dir)
        with open(os.path.join(mesa_egl_dir, "ld.so.conf"), "w") as f:
            f.write("# Standalone comment\n")
            f.write("/mesa-egl")

        project_config = self.make_snapcraft_project(self.snapcraft_yaml)
        environment = project_config.snap_env()

        # Ensure that the LD_LIBRARY_PATH includes all the above paths
        paths = []
        for variable in environment:
            if "LD_LIBRARY_PATH" in variable:
                these_paths = variable.split("=")[1].strip()
                paths.extend(these_paths.replace('"', "").split(":"))

        self.assertTrue(len(paths) > 0, "Expected LD_LIBRARY_PATH to be in environment")

        expected = (os.path.join(self.prime_dir, i) for i in ["mesa", "mesa-egl"])
        for item in expected:
            self.assertTrue(
                item in paths, 'Expected LD_LIBRARY_PATH to include "{}"'.format(item)
            )

    def test_config_env_dedup(self):
        """Regression test for LP: #1767625.
        Verify that the use of after with multiple parts does not produce
        duplicate exports.
        """
        snapcraft_yaml = dedent(
            """\
            name: test
            base: core18
            version: "1"
            summary: test
            description: test
            confinement: strict
            grade: stable

            parts:
              main:
                plugin: nil
                after: [part1, part2, part3]
              part1:
                plugin: nil
              part2:
                plugin: nil
              part3:
                plugin: nil
        """
        )
        project_config = self.make_snapcraft_project(snapcraft_yaml)
        part = project_config.parts.get_part("main")
        environment = project_config.parts.build_env_for_part(part, root_part=True)
        # We sort here for equality checking but they should not be sorted
        # for a real case scenario.
        environment.sort()
        self.assertThat(
            environment,
            Equals(
                [
                    (
                        'PATH="{0}/parts/main/install/usr/sbin:'
                        "{0}/parts/main/install/usr/bin:"
                        "{0}/parts/main/install/sbin:"
                        '{0}/parts/main/install/bin${{PATH:+:$PATH}}"'
                    ).format(self.path),
                    (
                        'PATH="{0}/stage/usr/sbin:'
                        "{0}/stage/usr/bin:"
                        "{0}/stage/sbin:"
                        '{0}/stage/bin${{PATH:+:$PATH}}"'
                    ).format(self.path),
                    'PERL5LIB="{0}/stage/usr/share/perl5/"'.format(self.path),
                    'SNAPCRAFT_ARCH_TRIPLET="{}"'.format(
                        project_config.project.arch_triplet
                    ),
                    'SNAPCRAFT_EXTENSIONS_DIR="{}"'.format(common.get_extensionsdir()),
                    'SNAPCRAFT_PARALLEL_BUILD_COUNT="2"',
                    'SNAPCRAFT_PART_BUILD="{}/parts/main/build"'.format(self.path),
                    'SNAPCRAFT_PART_BUILD_WORK="{}/parts/main/build/"'.format(
                        self.path
                    ),
                    'SNAPCRAFT_PART_INSTALL="{}/parts/main/install"'.format(self.path),
                    'SNAPCRAFT_PART_SRC="{}/parts/main/src"'.format(self.path),
                    'SNAPCRAFT_PART_SRC_WORK="{}/parts/main/src/"'.format(self.path),
                    'SNAPCRAFT_PRIME="{}/prime"'.format(self.path),
                    'SNAPCRAFT_PROJECT_DIR="{}"'.format(self.path),
                    'SNAPCRAFT_PROJECT_GRADE="stable"',
                    'SNAPCRAFT_PROJECT_NAME="test"',
                    'SNAPCRAFT_PROJECT_VERSION="1"',
                    'SNAPCRAFT_STAGE="{}/stage"'.format(self.path),
                ]
            ),
        )

    def test_config_stage_environment_confinement_classic(self):
        self.useFixture(FakeOsRelease())

        snapcraft_yaml = dedent(
            """\
            name: test
            base: core18
            version: "1"
            summary: test
            description: test
            confinement: classic
            grade: stable
            base: core

            parts:
              part1:
                plugin: nil
        """
        )
        project_config = self.make_snapcraft_project(snapcraft_yaml)
        part = project_config.parts.get_part("part1")
        environment = project_config.parts.build_env_for_part(part, root_part=True)
        self.assertThat(
            environment,
            Not(
                Contains(
                    'LD_LIBRARY_PATH="$LD_LIBRARY_PATH:{base_core_path}/lib:'
                    "{base_core_path}/usr/lib:{base_core_path}/lib/{arch_triplet}:"
                    '{base_core_path}/usr/lib/{arch_triplet}"'.format(
                        base_core_path=self.base_environment.core_path,
                        arch_triplet=project_config.project.arch_triplet,
                    )
                )
            ),
        )

<<<<<<< HEAD
=======
    def test_config_stage_environment(self):
        arch_triplet = snapcraft.ProjectOptions().arch_triplet
        paths = [
            os.path.join(self.stage_dir, "lib"),
            os.path.join(self.stage_dir, "lib", arch_triplet),
            os.path.join(self.stage_dir, "usr", "lib"),
            os.path.join(self.stage_dir, "usr", "lib", arch_triplet),
            os.path.join(self.stage_dir, "include"),
            os.path.join(self.stage_dir, "usr", "include"),
            os.path.join(self.stage_dir, "include", arch_triplet),
            os.path.join(self.stage_dir, "usr", "include", arch_triplet),
        ]
        for path in paths:
            os.makedirs(path)

        project_config = self.make_snapcraft_project(self.snapcraft_yaml)
        environment = project_config.stage_env()

        self.assertIn(
            'PATH="{0}/usr/sbin:{0}/usr/bin:{0}/sbin:{0}/bin${{PATH:+:$PATH}}"'.format(
                self.stage_dir
            ),
            environment,
        )
        self.assertIn(
            'LD_LIBRARY_PATH="${{LD_LIBRARY_PATH:+$LD_LIBRARY_PATH:}}{stage_dir}/lib:'
            "{stage_dir}/usr/lib:{stage_dir}/lib/{arch_triplet}:"
            '{stage_dir}/usr/lib/{arch_triplet}"'.format(
                stage_dir=self.stage_dir,
                arch_triplet=project_config.project.arch_triplet,
            ),
            environment,
        )
        self.assertIn(
            'CFLAGS="$CFLAGS -isystem{stage_dir}/include -isystem{stage_dir}/usr/include '
            "-isystem{stage_dir}/include/{arch_triplet} "
            '-isystem{stage_dir}/usr/include/{arch_triplet}"'.format(
                stage_dir=self.stage_dir,
                arch_triplet=project_config.project.arch_triplet,
            ),
            environment,
        )
        self.assertIn(
            'CPPFLAGS="$CPPFLAGS -isystem{stage_dir}/include '
            "-isystem{stage_dir}/usr/include "
            "-isystem{stage_dir}/include/{arch_triplet} "
            '-isystem{stage_dir}/usr/include/{arch_triplet}"'.format(
                stage_dir=self.stage_dir,
                arch_triplet=project_config.project.arch_triplet,
            ),
            environment,
        )
        self.assertTrue(
            'CXXFLAGS="$CXXFLAGS -isystem{stage_dir}/include '
            "-isystem{stage_dir}/usr/include "
            "-isystem{stage_dir}/include/{arch_triplet} "
            '-isystem{stage_dir}/usr/include/{arch_triplet}"'.format(
                stage_dir=self.stage_dir,
                arch_triplet=project_config.project.arch_triplet,
            )
            in environment,
            "Current environment is {!r}".format(environment),
        )
        self.assertTrue(
            'LDFLAGS="$LDFLAGS -L{stage_dir}/lib -L{stage_dir}/usr/lib '
            "-L{stage_dir}/lib/{arch_triplet} "
            '-L{stage_dir}/usr/lib/{arch_triplet}"'.format(
                stage_dir=self.stage_dir,
                arch_triplet=project_config.project.arch_triplet,
            )
            in environment,
            "Current environment is {!r}".format(environment),
        )
        self.assertTrue(
            'PERL5LIB="{}/usr/share/perl5/"'.format(self.stage_dir) in environment
        )

>>>>>>> a0ceca9d
    def test_parts_build_env_ordering_with_deps(self):
        snapcraft_yaml = dedent(
            """\
            name: test
            base: core18
            version: "1"
            summary: test
            description: test
            confinement: strict
            grade: stable

            parts:
              part1:
                plugin: nil
              part2:
                plugin: nil
                after: [part1]
        """
        )

        self.useFixture(fixtures.EnvironmentVariable("PATH", "/bin"))

        arch_triplet = snapcraft.ProjectOptions().arch_triplet
        self.maxDiff = None
        paths = [
            os.path.join(self.stage_dir, "lib"),
            os.path.join(self.stage_dir, "lib", arch_triplet),
            os.path.join(self.stage_dir, "usr", "lib"),
            os.path.join(self.stage_dir, "usr", "lib", arch_triplet),
            os.path.join(self.stage_dir, "include"),
            os.path.join(self.stage_dir, "usr", "include"),
            os.path.join(self.stage_dir, "include", arch_triplet),
            os.path.join(self.stage_dir, "usr", "include", arch_triplet),
            os.path.join(self.parts_dir, "part1", "install", "include"),
            os.path.join(self.parts_dir, "part1", "install", "lib"),
            os.path.join(self.parts_dir, "part2", "install", "include"),
            os.path.join(self.parts_dir, "part2", "install", "lib"),
        ]
        for path in paths:
            os.makedirs(path)

        project_config = self.make_snapcraft_project(snapcraft_yaml)
        part2 = [
            part for part in project_config.parts.all_parts if part.name == "part2"
        ][0]
        env = project_config.parts.build_env_for_part(part2)
        env_lines = "\n".join(["export {}\n".format(e) for e in env])

        shell_env = {
            "CFLAGS": "-I/user-provided",
            "CXXFLAGS": "-I/user-provided",
            "CPPFLAGS": "-I/user-provided",
            "LDFLAGS": "-L/user-provided",
            "LD_LIBRARY_PATH": "/user-provided",
        }

        def get_envvar(envvar):
            with tempfile.NamedTemporaryFile(mode="w+") as f:
                f.write(env_lines)
                f.write("echo ${}".format(envvar))
                f.flush()
                output = subprocess.check_output(["/bin/sh", f.name], env=shell_env)
            return output.decode(sys.getfilesystemencoding()).strip()

        expected_cflags = (
            "-I/user-provided "
            "-isystem{parts_dir}/part2/install/include -isystem{stage_dir}/include "
            "-isystem{stage_dir}/usr/include "
            "-isystem{stage_dir}/include/{arch_triplet} "
            "-isystem{stage_dir}/usr/include/{arch_triplet}".format(
                parts_dir=self.parts_dir,
                stage_dir=self.stage_dir,
                arch_triplet=project_config.project.arch_triplet,
            )
        )
        self.assertThat(get_envvar("CFLAGS"), Equals(expected_cflags))
        self.assertThat(get_envvar("CXXFLAGS"), Equals(expected_cflags))
        self.assertThat(get_envvar("CPPFLAGS"), Equals(expected_cflags))

        self.assertThat(
            get_envvar("LDFLAGS"),
            Equals(
                "-L/user-provided "
                "-L{parts_dir}/part2/install/lib -L{stage_dir}/lib "
                "-L{stage_dir}/usr/lib -L{stage_dir}/lib/{arch_triplet} "
                "-L{stage_dir}/usr/lib/{arch_triplet}".format(
                    parts_dir=self.parts_dir,
                    stage_dir=self.stage_dir,
                    arch_triplet=project_config.project.arch_triplet,
                )
            ),
        )

        self.assertThat(
            get_envvar("LD_LIBRARY_PATH"),
            Equals(
                "/user-provided:"
                "{parts_dir}/part2/install/lib:"
                "{stage_dir}/lib:"
                "{stage_dir}/usr/lib:"
                "{stage_dir}/lib/{arch_triplet}:"
                "{stage_dir}/usr/lib/{arch_triplet}".format(
                    parts_dir=self.parts_dir,
                    stage_dir=self.stage_dir,
                    arch_triplet=project_config.project.arch_triplet,
                )
            ),
        )

    @mock.patch("os.sched_getaffinity", return_value=set(range(0, 42)))
    def test_parts_build_env_contains_parallel_build_count(self, cpu_mock):
        project_config = self.make_snapcraft_project(self.snapcraft_yaml)
        part1 = [
            part for part in project_config.parts.all_parts if part.name == "part1"
        ][0]
        env = project_config.parts.build_env_for_part(part1)
        self.assertThat(env, Contains('SNAPCRAFT_PARALLEL_BUILD_COUNT="42"'))

    @mock.patch("os.sched_getaffinity", side_effect=AttributeError)
    @mock.patch("multiprocessing.cpu_count", return_value=42)
    def test_parts_build_env_contains_parallel_build_count_no_getaffinity(
        self, affinity_mock, cpu_mock
    ):
        project_config = self.make_snapcraft_project(self.snapcraft_yaml)
        part1 = [
            part for part in project_config.parts.all_parts if part.name == "part1"
        ][0]
        env = project_config.parts.build_env_for_part(part1)
        self.assertThat(env, Contains('SNAPCRAFT_PARALLEL_BUILD_COUNT="42"'))

    @mock.patch("os.sched_getaffinity", side_effect=AttributeError)
    @mock.patch("multiprocessing.cpu_count", side_effect=NotImplementedError)
    def test_parts_build_env_contains_parallel_build_count_no_cpucount(
        self, affinity_mock, cpu_mock
    ):
        project_config = self.make_snapcraft_project(self.snapcraft_yaml)
        part1 = [
            part for part in project_config.parts.all_parts if part.name == "part1"
        ][0]
        env = project_config.parts.build_env_for_part(part1)
        self.assertThat(env, Contains('SNAPCRAFT_PARALLEL_BUILD_COUNT="1"'))

    def test_extension_dir(self):
        common.set_extensionsdir("/foo")
        project_config = self.make_snapcraft_project(self.snapcraft_yaml)
        part1 = [
            part for part in project_config.parts.all_parts if part.name == "part1"
        ][0]
        env = project_config.parts.build_env_for_part(part1)
        self.assertThat(env, Contains('SNAPCRAFT_EXTENSIONS_DIR="/foo"'))

    def test_project_dir(self):
        project_config = self.make_snapcraft_project(self.snapcraft_yaml)
        env = project_config.parts.build_env_for_part(project_config.parts.all_parts[0])
        self.assertThat(env, Contains('SNAPCRAFT_PROJECT_DIR="{}"'.format(self.path)))

    def test_build_environment(self):
        self.useFixture(FakeOsRelease())

        snapcraft_yaml = dedent(
            """\
            name: test
            base: core18
            version: "1"
            summary: test
            description: test
            confinement: strict
            grade: stable
            base: core

            parts:
              part1:
                plugin: nil
                build-environment:
                  - FOO: BAR
        """
        )
        project_config = self.make_snapcraft_project(snapcraft_yaml)
        part = project_config.parts.get_part("part1")
        environment = project_config.parts.build_env_for_part(part)
        self.assertThat(environment, Contains('FOO="BAR"'))

    def test_build_environment_can_depend_on_global_env(self):
        self.useFixture(FakeOsRelease())

        snapcraft_yaml = dedent(
            """\
            name: test
            base: core18
            version: "1"
            summary: test
            description: test
            confinement: strict
            grade: stable
            base: core

            parts:
              part1:
                plugin: nil
                build-environment:
                  - PROJECT_NAME: $SNAPCRAFT_PROJECT_NAME
        """
        )
        project_config = self.make_snapcraft_project(snapcraft_yaml)
        part = project_config.parts.get_part("part1")
        environment = project_config.parts.build_env_for_part(part)
        snapcraft_definition_index = -1
        build_environment_definition_index = -1
        for index, variable in enumerate(environment):
            if variable.startswith("SNAPCRAFT_PROJECT_NAME="):
                snapcraft_definition_index = index
            if variable.startswith("PROJECT_NAME="):
                build_environment_definition_index = index

        # Assert that each definition was found, and the global env came before the
        # build environment
        self.assertThat(snapcraft_definition_index, GreaterThan(-1))
        self.assertThat(build_environment_definition_index, GreaterThan(-1))
        self.assertThat(
            build_environment_definition_index, GreaterThan(snapcraft_definition_index)
        )

    def test_build_environment_can_depend_on_part_env(self):
        self.useFixture(FakeOsRelease())

        snapcraft_yaml = dedent(
            """\
            name: test
            base: core18
            version: "1"
            summary: test
            description: test
            confinement: strict
            grade: stable
            base: core

            parts:
              part1:
                plugin: nil
                build-environment:
                  - PART_INSTALL: $SNAPCRAFT_PART_INSTALL
        """
        )
        project_config = self.make_snapcraft_project(snapcraft_yaml)
        part = project_config.parts.get_part("part1")
        environment = project_config.parts.build_env_for_part(part)
        snapcraft_definition_index = -1
        build_environment_definition_index = -1
        for index, variable in enumerate(environment):
            if variable.startswith("SNAPCRAFT_PART_INSTALL="):
                snapcraft_definition_index = index
            if variable.startswith("PART_INSTALL="):
                build_environment_definition_index = index

        # Assert that each definition was found, and the part env came before the
        # build environment
        self.assertThat(snapcraft_definition_index, GreaterThan(-1))
        self.assertThat(build_environment_definition_index, GreaterThan(-1))
        self.assertThat(
            build_environment_definition_index, GreaterThan(snapcraft_definition_index)
        )

    def test_build_environment_with_dependencies_does_not_leak(self):
        self.useFixture(FakeOsRelease())

        snapcraft_yaml = dedent(
            """\
            name: test
            base: core18
            version: "1"
            summary: test
            description: test
            confinement: strict
            grade: stable
            base: core

            parts:
              part1:
                plugin: nil
                build-environment:
                  - FOO: BAR

              part2:
                plugin: nil
                after: [part1]
                build-environment:
                  - BAZ: QUX
        """
        )
        project_config = self.make_snapcraft_project(snapcraft_yaml)
        part1 = project_config.parts.get_part("part1")
        part2 = project_config.parts.get_part("part2")
        self.assertThat(
            project_config.parts.build_env_for_part(part1), Contains('FOO="BAR"')
        )
        self.assertThat(
            project_config.parts.build_env_for_part(part2), Not(Contains('FOO="BAR"'))
        )
        self.assertThat(
            project_config.parts.build_env_for_part(part2), Contains('BAZ="QUX"')
        )<|MERGE_RESOLUTION|>--- conflicted
+++ resolved
@@ -280,86 +280,6 @@
             ),
         )
 
-<<<<<<< HEAD
-=======
-    def test_config_stage_environment(self):
-        arch_triplet = snapcraft.ProjectOptions().arch_triplet
-        paths = [
-            os.path.join(self.stage_dir, "lib"),
-            os.path.join(self.stage_dir, "lib", arch_triplet),
-            os.path.join(self.stage_dir, "usr", "lib"),
-            os.path.join(self.stage_dir, "usr", "lib", arch_triplet),
-            os.path.join(self.stage_dir, "include"),
-            os.path.join(self.stage_dir, "usr", "include"),
-            os.path.join(self.stage_dir, "include", arch_triplet),
-            os.path.join(self.stage_dir, "usr", "include", arch_triplet),
-        ]
-        for path in paths:
-            os.makedirs(path)
-
-        project_config = self.make_snapcraft_project(self.snapcraft_yaml)
-        environment = project_config.stage_env()
-
-        self.assertIn(
-            'PATH="{0}/usr/sbin:{0}/usr/bin:{0}/sbin:{0}/bin${{PATH:+:$PATH}}"'.format(
-                self.stage_dir
-            ),
-            environment,
-        )
-        self.assertIn(
-            'LD_LIBRARY_PATH="${{LD_LIBRARY_PATH:+$LD_LIBRARY_PATH:}}{stage_dir}/lib:'
-            "{stage_dir}/usr/lib:{stage_dir}/lib/{arch_triplet}:"
-            '{stage_dir}/usr/lib/{arch_triplet}"'.format(
-                stage_dir=self.stage_dir,
-                arch_triplet=project_config.project.arch_triplet,
-            ),
-            environment,
-        )
-        self.assertIn(
-            'CFLAGS="$CFLAGS -isystem{stage_dir}/include -isystem{stage_dir}/usr/include '
-            "-isystem{stage_dir}/include/{arch_triplet} "
-            '-isystem{stage_dir}/usr/include/{arch_triplet}"'.format(
-                stage_dir=self.stage_dir,
-                arch_triplet=project_config.project.arch_triplet,
-            ),
-            environment,
-        )
-        self.assertIn(
-            'CPPFLAGS="$CPPFLAGS -isystem{stage_dir}/include '
-            "-isystem{stage_dir}/usr/include "
-            "-isystem{stage_dir}/include/{arch_triplet} "
-            '-isystem{stage_dir}/usr/include/{arch_triplet}"'.format(
-                stage_dir=self.stage_dir,
-                arch_triplet=project_config.project.arch_triplet,
-            ),
-            environment,
-        )
-        self.assertTrue(
-            'CXXFLAGS="$CXXFLAGS -isystem{stage_dir}/include '
-            "-isystem{stage_dir}/usr/include "
-            "-isystem{stage_dir}/include/{arch_triplet} "
-            '-isystem{stage_dir}/usr/include/{arch_triplet}"'.format(
-                stage_dir=self.stage_dir,
-                arch_triplet=project_config.project.arch_triplet,
-            )
-            in environment,
-            "Current environment is {!r}".format(environment),
-        )
-        self.assertTrue(
-            'LDFLAGS="$LDFLAGS -L{stage_dir}/lib -L{stage_dir}/usr/lib '
-            "-L{stage_dir}/lib/{arch_triplet} "
-            '-L{stage_dir}/usr/lib/{arch_triplet}"'.format(
-                stage_dir=self.stage_dir,
-                arch_triplet=project_config.project.arch_triplet,
-            )
-            in environment,
-            "Current environment is {!r}".format(environment),
-        )
-        self.assertTrue(
-            'PERL5LIB="{}/usr/share/perl5/"'.format(self.stage_dir) in environment
-        )
-
->>>>>>> a0ceca9d
     def test_parts_build_env_ordering_with_deps(self):
         snapcraft_yaml = dedent(
             """\
