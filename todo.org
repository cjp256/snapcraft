#+TITLE: Snapcraft Tasks
#+STARTUP: content
#+TODO: TODO(t) STRT(s) | DONE(d) CANCELED(c)

* Specifications

** 2020

*** STRT [[file:specifications/core20-plugins.org][Snapcraft Core20 Plugins]] [7/11]

- [X] Move =BasePlugin= to a v1 import path
- [X] Add backwards compatibility for =BasePlugin=
- [X] Rework in-tree plugin importing into a map
- [X] Introduce =snapcraft.plugins.v2.PluginV2=
- [X] Add =PluginHandler= logic for the =core20= plugin
- [ ] Plugin manifest generation.
- [ ] Detection of property changes for rebuilds.
- [X] Add CLI support for =help=
- [X] Add CLI support for =list-plugins=
- [ ] Add CLI support for =expand-plugins=
- [X] Introduce new custom plugin loading logic for =core20=

*** TODO [[file:specifications/enabling-experimental-features.org][Enabling Experimental Features]]

*** DONE [[file:specifications/enabling-experimental-lzo-compression.org][Enabling Experimental LZO Compression]] [3/3]
CLOSED: [2020-06-24]
- [X] Amend schema to allow =compression=
- [X] Replace =mksquashfs= with =snap pack=
- [X] Toggle compression with =snap pack=

*** STRT [[file:specifications/progressive-releases.org][Progressive Releases]] [6/11]

- [X] Implement channel-map endpoint
- [X] Add support for the status command
- [X] Add support for the release command
- [X] Add support for the close command
- [X] Add support for the promote command
- [X] Add support for the upload and release command
- [ ] Migrate promote away from using the state endpoint
- [ ] Remove the state endpoint
- [ ] Add support for metrics
- [ ] Add support for specific channel-map endpoint errors
- [ ] Remove experimental flag

*** STRT [[file:specifications/package-repositories.org][Package Repositories]] [6/9]

- [X] System-wide APT configuration for build and stage-packages.
- [X] Meta support for =package-repositories=: PackageRepository
- [X] Plugin v1 conversion to use PackageRepository for adding keys/repos.
- [X] Enable override of default sources.
- [X] Add assets for =<project>/snap/keys/<key-id>.asc=
- [X] Enable =key-id= to match thumbprint, key ID, or key asset file.
- [ ] Improve error handling when schema validation fails. Nearly everything will fail with: "The =package-repositories[0] property does not match the required schema: <schemas>=
- [ ] Add multi-arch spread test(s).
- [ ] Finalize schema and mark stable.

*** TODO [[file:specifications/environment-management.org][Build Environment Management]] [/]

- [ ] Implement general datastore.
- [ ] Implement provider datastore.
- [ ] Migrate BuildProviders to new provider datastores.
- [ ] Implement =snapcraft clean --all-projects= command.
- [ ] Implement =snapcraft clean --all-projects --dry-run= command.
- [ ] Update providers to match documented lifecycle.
- [ ] Update documentation on snapcraft.io.

*** STRT [[file:specifications/flutter-extension.org][Flutter Extension]] [2/4]

- [X] Add extension variant for master
- [X] Add extension variant for dev
- [ ] Add extension variant for beta
- [ ] Add extension variant for stable

*** TODO [[file:specifications/default-tracks.org][Default Tracks]] [2/4]

- [X] Implement =snapcraft set-default-tracks=
- [ ] Error handling for setting invalid track names ([[https://bugs.launchpad.net/snapcraft/+bug/1892553][LP: 1892553]])
- [X] Implement =snapcraft list-tracks=
- [ ] Add documentation for track management to the [[https://snapcraft.io/docs/release-management][Release management]] docs.

<<<<<<< HEAD
*** TODO [[file:specifications/configurable-apt-mirror.org][Configurable APT Mirror]] [0/7]
- [ ] Add =--snapcraft-apt-mirror= command-line argument with matching
  =SNAPCRAFT_APT_MIRROR= environment variable.
- [ ] Replace usage of =SNAPCRAFT_BUILD_ENVIRONMENT_PRIMARY_MIRROR= with
  =SNAPCRAFT_APT_MIRROR=.
- [ ] Remove configurable security mirror.
- [ ] Move apt configuration in base provider into own
  =_setup_apt_configuration()=.
- [ ] Implement abstract _pull_file() in base provider, allowing
  the base provider to get a file from the target.
- [ ] Call =_setup_apt_configuration()= on every run, not just
  creation.
- [ ] Optimize =_setup_apt_configuration()= to detect changes to configuration
  using =_pull_file()=, issuing an =apt update= if modified.
=======
*** DONE [[file:specifications/desktop-extensions-font-hook.org][Desktop Extensions Font Hook]] [3/3]
CLOSED: [2020-10-01 jue 10:00]

- [X] Support hook stubs when =command-chain= is defined
- [X] Generate =configure= hook =command-chain= in desktop parts
- [X] Extend yaml for neon, gnome-2-28 and gnome-3-34 to use desktop
      part's =command-chain= for the =configure= hook

*** DONE [[file:specifications/history-to-releases.org][Snap Store API migration from v1 history to v2 releases]] [3/3]
CLOSED: [2020-10-22]

- [X] Add bindings to Snap Store package
- [X] Use releases bindings for CLI implementing new output
- [X] Remove v1 history bindings
>>>>>>> 4b73a2ec
<|MERGE_RESOLUTION|>--- conflicted
+++ resolved
@@ -78,7 +78,6 @@
 - [X] Implement =snapcraft list-tracks=
 - [ ] Add documentation for track management to the [[https://snapcraft.io/docs/release-management][Release management]] docs.
 
-<<<<<<< HEAD
 *** TODO [[file:specifications/configurable-apt-mirror.org][Configurable APT Mirror]] [0/7]
 - [ ] Add =--snapcraft-apt-mirror= command-line argument with matching
   =SNAPCRAFT_APT_MIRROR= environment variable.
@@ -93,7 +92,7 @@
   creation.
 - [ ] Optimize =_setup_apt_configuration()= to detect changes to configuration
   using =_pull_file()=, issuing an =apt update= if modified.
-=======
+
 *** DONE [[file:specifications/desktop-extensions-font-hook.org][Desktop Extensions Font Hook]] [3/3]
 CLOSED: [2020-10-01 jue 10:00]
 
@@ -108,4 +107,3 @@
 - [X] Add bindings to Snap Store package
 - [X] Use releases bindings for CLI implementing new output
 - [X] Remove v1 history bindings
->>>>>>> 4b73a2ec
