# -*- Mode:Python; indent-tabs-mode:nil; tab-width:4 -*-
#
# Copyright (C) 2015 Canonical Ltd
#
# This program is free software: you can redistribute it and/or modify
# it under the terms of the GNU General Public License version 3 as
# published by the Free Software Foundation.
#
# This program is distributed in the hope that it will be useful,
# but WITHOUT ANY WARRANTY; without even the implied warranty of
# MERCHANTABILITY or FITNESS FOR A PARTICULAR PURPOSE.  See the
# GNU General Public License for more details.
#
# You should have received a copy of the GNU General Public License
# along with this program.  If not, see <http://www.gnu.org/licenses/>.

import snapcraft


class MakePlugin(snapcraft.BasePlugin):

<<<<<<< HEAD
=======
    def pull(self):
        return self.handle_source_options()

>>>>>>> b2a2c0ab
    def build(self):
        return self.run(['make']) and \
            self.run(['make', 'install', 'DESTDIR=' + self.installdir])<|MERGE_RESOLUTION|>--- conflicted
+++ resolved
@@ -19,12 +19,9 @@
 
 class MakePlugin(snapcraft.BasePlugin):
 
-<<<<<<< HEAD
-=======
     def pull(self):
         return self.handle_source_options()
 
->>>>>>> b2a2c0ab
     def build(self):
         return self.run(['make']) and \
             self.run(['make', 'install', 'DESTDIR=' + self.installdir])