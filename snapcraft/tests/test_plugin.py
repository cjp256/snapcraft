# -*- Mode:Python; indent-tabs-mode:nil; tab-width:4 -*-
#
# Copyright (C) 2015 Canonical Ltd
#
# This program is free software: you can redistribute it and/or modify
# it under the terms of the GNU General Public License version 3 as
# published by the Free Software Foundation.
#
# This program is distributed in the hope that it will be useful,
# but WITHOUT ANY WARRANTY; without even the implied warranty of
# MERCHANTABILITY or FITNESS FOR A PARTICULAR PURPOSE.  See the
# GNU General Public License for more details.
#
# You should have received a copy of the GNU General Public License
# along with this program.  If not, see <http://www.gnu.org/licenses/>.

import os
import sys
import tempfile
from unittest import mock

<<<<<<< HEAD
from snapcraft.plugin import PluginHandler
=======
from snapcraft.plugin import Plugin, PluginError
>>>>>>> eca422d6
from snapcraft.tests import TestCase

import snapcraft.tests.mock_plugin


class TestPlugin(TestCase):

    def test_is_dirty(self):
        p = PluginHandler("mock", "mock-part", {}, load_config=False, load_code=False)
        p.statefile = tempfile.NamedTemporaryFile().name
        self.addCleanup(os.remove, p.statefile)
        p.code = mock.Mock()
        # pull once
        p.pull()
        p.code.pull.assert_called()
        # pull again, not dirty no need to pull
        p.code.pull.reset_mock()
        p.pull()
        self.assertFalse(p.code.pull.called)

    def test_collect_snap_files(self):
        p = PluginHandler("mock", "mock-part", {}, load_config=False, load_code=False)

        tmpdirObject = tempfile.TemporaryDirectory()
        self.addCleanup(tmpdirObject.cleanup)
        tmpdir = tmpdirObject.name

        p.installdir = tmpdir + '/install'
        os.makedirs(tmpdir + '/install/1/1a/1b')
        os.makedirs(tmpdir + '/install/2/2a')
        os.makedirs(tmpdir + '/install/3')
        open(tmpdir + '/install/a', mode='w').close()
        open(tmpdir + '/install/b', mode='w').close()
        open(tmpdir + '/install/1/a', mode='w').close()
        open(tmpdir + '/install/3/a', mode='w').close()

        p.stagedir = tmpdir + '/stage'
        os.makedirs(tmpdir + '/stage/1/1a/1b')
        os.makedirs(tmpdir + '/stage/2/2a')
        os.makedirs(tmpdir + '/stage/2/2b')
        os.makedirs(tmpdir + '/stage/3')
        open(tmpdir + '/stage/a', mode='w').close()
        open(tmpdir + '/stage/b', mode='w').close()
        open(tmpdir + '/stage/c', mode='w').close()
        open(tmpdir + '/stage/1/a', mode='w').close()
        open(tmpdir + '/stage/2/2b/a', mode='w').close()
        open(tmpdir + '/stage/3/a', mode='w').close()

        self.assertEqual(p.collect_snap_files([], []), (set(), set()))

        self.assertEqual(p.collect_snap_files(['*'], []), (
            set(['1', '1/1a', '1/1a/1b', '2', '2/2a', '3']),
            set(['a', 'b', '1/a', '3/a'])))

        self.assertEqual(p.collect_snap_files(['*'], ['1']), (
            set(['2', '2/2a', '3']),
            set(['a', 'b', '3/a'])))

        self.assertEqual(p.collect_snap_files(['a'], ['*']), (set(), set()))

        self.assertEqual(p.collect_snap_files(['*'], ['*/*']), (
            set(['1', '2', '3']),
            set(['a', 'b'])))

        self.assertEqual(p.collect_snap_files(['1', '2'], ['*/a']), (
            set(['1', '1/1a', '1/1a/1b', '2', '2/2a']),
            set()))

<<<<<<< HEAD
    def test_local_plugins(self):
        """Ensure local plugins are loaded from parts/plugins"""
        def mock_import_modules(module_name):
            # called with the name only and sys.path set
            self.assertEqual(module_name, "x-mock")
            self.assertTrue(sys.path[0].endswith("parts/plugins"))
            return snapcraft.tests.mock_plugin
        with mock.patch("importlib.import_module", side_effect=mock_import_modules):
            PluginHandler(
                "x-mock", "mock-part", {}, load_config=False, load_code=True)
        # sys.path is cleaned afterwards
        self.assertFalse(sys.path[0].endswith("parts/plugins"))

    def test_non_local_plugins(self):
        """Ensure regular plugins are loaded from snapcraft only"""
        def mock_import_modules(module_name):
            # called with the full snapcraft path
            self.assertEqual(module_name, "snapcraft.plugins.mock")
            return snapcraft.tests.mock_plugin
        with mock.patch("importlib.import_module", side_effect=mock_import_modules):
            PluginHandler(
                "mock", "mock-part", {}, load_config=False, load_code=True)
=======
    def test_collect_snap_files_with_abs_path_raises(self):
        # ensure that absolute path raise an error
        # (os.path.join will throw an error otherwise)
        p = Plugin("mock", "mock-part", {}, load_config=False)
        with self.assertRaises(PluginError):
            p.collect_snap_files(['*'], ['/1'])
>>>>>>> eca422d6
<|MERGE_RESOLUTION|>--- conflicted
+++ resolved
@@ -19,11 +19,7 @@
 import tempfile
 from unittest import mock
 
-<<<<<<< HEAD
-from snapcraft.plugin import PluginHandler
-=======
-from snapcraft.plugin import Plugin, PluginError
->>>>>>> eca422d6
+from snapcraft.plugin import PluginHandler, PluginError
 from snapcraft.tests import TestCase
 
 import snapcraft.tests.mock_plugin
@@ -92,7 +88,6 @@
             set(['1', '1/1a', '1/1a/1b', '2', '2/2a']),
             set()))
 
-<<<<<<< HEAD
     def test_local_plugins(self):
         """Ensure local plugins are loaded from parts/plugins"""
         def mock_import_modules(module_name):
@@ -115,11 +110,11 @@
         with mock.patch("importlib.import_module", side_effect=mock_import_modules):
             PluginHandler(
                 "mock", "mock-part", {}, load_config=False, load_code=True)
-=======
+
     def test_collect_snap_files_with_abs_path_raises(self):
         # ensure that absolute path raise an error
         # (os.path.join will throw an error otherwise)
-        p = Plugin("mock", "mock-part", {}, load_config=False)
+        with mock.patch("importlib.import_module", return_value=snapcraft.tests.mock_plugin):
+            p = PluginHandler("mock", "mock-part", {}, load_config=False)
         with self.assertRaises(PluginError):
-            p.collect_snap_files(['*'], ['/1'])
->>>>>>> eca422d6
+            p.collect_snap_files(['*'], ['/1'])