--- conflicted
+++ resolved
@@ -116,20 +116,19 @@
         supported_providers=["lxd", "multipass"],
     ),
     dict(
-<<<<<<< HEAD
         param_decls="--experimental-package-management",
         is_flag=True,
         help="*EXPERIMENTAL* Enables 'package-management' configuration.",
-        envvar="SNAPCRAFT_EXPERIMENTAL_PACKAGE_MANAGEMENT",        
-        supported_providers=["host", "lxd", "managed-host", "multipass"],
-=======
+        envvar="SNAPCRAFT_EXPERIMENTAL_PACKAGE_MANAGEMENT",
+        supported_providers=["host", "lxd", "managed-host", "multipass"],
+    ),
+    dict(
         param_decls="--enable-developer-debug",
         is_flag=True,
         help="Enable developer debug logging.",
         envvar="SNAPCRAFT_ENABLE_DEVELOPER_DEBUG",
         supported_providers=["host", "lxd", "managed-host", "multipass"],
         hidden=True,
->>>>>>> fd503e08
     ),
 ]
 
