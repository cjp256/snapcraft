--- conflicted
+++ resolved
@@ -4,11 +4,6 @@
     source: git://github.com/markokr/spongeshaker.git
   sha3:
     plugin: copy
-<<<<<<< HEAD
-    mkdirs:
-     - bin
-=======
->>>>>>> b826e9e3
     files:
      sha3sum.py: bin/sha3sum
 snap:
