--- conflicted
+++ resolved
@@ -18,13 +18,8 @@
         type: maven-project
         source: git://github.com/lool/snappy-mvn-demo.git
     tomcat:
-<<<<<<< HEAD
         type: tar-content
-        source: http://mirrors.ircam.fr/pub/apache/tomcat/tomcat-8/v8.0.24/bin/apache-tomcat-8.0.24.tar.gz
-=======
-        plugin: tar-content
         source: http://mirrors.ircam.fr/pub/apache/tomcat/tomcat-8/v8.0.26/bin/apache-tomcat-8.0.26.tar.gz
->>>>>>> f5baeac1
     local-files:
         type: make-project
         source: .